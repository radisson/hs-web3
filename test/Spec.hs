--- conflicted
+++ resolved
@@ -1,27 +1,12 @@
-{-# LANGUAGE DataKinds         #-}
-{-# LANGUAGE DeriveGeneric     #-}
-<<<<<<< HEAD
-{-# LANGUAGE MultiParamTypeClasses     #-}
-module Main where
-
-import Network.Ethereum.Web3.TH
-import Network.Ethereum.Web3.Encoding.Event
-import Network.Ethereum.Web3
-import Data.Text (unpack)
-import Text.Printf
-import Data.Tagged
-import Generics.SOP
-
-=======
 {-# LANGUAGE OverloadedStrings #-}
 {-# LANGUAGE QuasiQuotes       #-}
+
 module Main where
 
 import           Data.Text                (unpack)
 import           Network.Ethereum.Web3
 import           Network.Ethereum.Web3.TH
 import           Text.Printf
->>>>>>> 81fd8397
 
 [abiFrom|data/ERC20.json|]
 
