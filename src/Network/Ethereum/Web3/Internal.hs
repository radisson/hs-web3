module Network.Ethereum.Web3.Internal where

import Data.Char (toLower, toUpper)

-- | Lower first char of string
toLowerFirst :: String -> String
toLowerFirst [] = []
toLowerFirst (x : xs) = toLower x : xs

<<<<<<< HEAD
-- | Upper first char of string
toUpperFirst :: String -> String
toUpperFirst [] = []
toUpperFirst (x : xs) = toUpper x : xs
=======
web3_sha3 :: Text -> Web3 Text
web3_sha3 = remote "web3_sha3"

eth_getBalance :: Text -> Text -> Web3 Text
eth_getBalance = remote "eth_getBalance"

data Filter = Filter
  { filterAddress   :: Maybe Text
  , filterTopics    :: Maybe [Maybe Text]
  , filterFromBlock :: Maybe Text
  , filterToBlock   :: Maybe Text
  } deriving Show

$(deriveJSON (defaultOptions { fieldLabelModifier =
    let f (x : xs) = toLower x : xs in f . drop 6 }) ''Filter)

-- | Creates a filter object, based on filter options, to notify when the
-- state changes (logs). To check if the state has changed, call
-- 'getFilterChanges'.
eth_newFilter :: Filter -> Web3 Text
eth_newFilter = remote "eth_newFilter"

data Change = Change
  { changeLogIndex         :: Text
  , changeTransactionIndex :: Text
  , changeTransactionHash  :: Text
  , changeBlockHash        :: Text
  , changeBlockNumber      :: Text
  , changeAddress          :: Text
  , changeData             :: Text
  , changeTopics           :: [Text]
  } deriving Show

$(deriveJSON (defaultOptions { fieldLabelModifier =
    let f (x : xs) = toLower x : xs in f . drop 6 }) ''Change)

-- | Polling method for a filter, which returns an array of logs which
-- occurred since last poll.
eth_getFilterChanges :: Text -> Web3 [Change]
eth_getFilterChanges = remote "eth_getFilterChanges"

data Call = Call
  { callFrom    :: Maybe Text
  , callTo      :: Text
  , callGas     :: Maybe Text
  , callPrice   :: Maybe Text
  , callValue   :: Maybe Text
  , callData    :: Maybe Text
  } deriving Show

$(deriveJSON (defaultOptions { fieldLabelModifier =
    let f (x : xs) = toLower x : xs in f . drop 4 }) ''Call)

eth_call :: Call -> Text -> Web3 Text
eth_call = remote "eth_call"

eth_sendTransaction :: Call -> Web3 Text
eth_sendTransaction = remote "eth_sendTransaction"

eth_newBlockFilter :: Web3 Text
eth_newBlockFilter = remote "eth_newBlockFilter"

-- | Polling method for a block filter, which returns an array of block hashes
-- occurred since last poll.
eth_getBlockFilterChanges :: Text -> Web3 [Text]
eth_getBlockFilterChanges = remote "eth_getFilterChanges"

data Transaction = Transaction
  { txHash              :: Text
  -- ^ DATA, 32 Bytes - hash of the transaction.
  , txNonce             :: Text
  -- ^ QUANTITY - the number of transactions made by the sender prior to this one.
  , txBlockHash         :: Text
  -- ^ DATA, 32 Bytes - hash of the block where this transaction was in. null when its pending.
  , txBlockNumber       :: Text
  -- ^ QUANTITY - block number where this transaction was in. null when its pending.
  , txTransactionIndex  :: Text
  -- ^ QUANTITY - integer of the transactions index position in the block. null when its pending.
  , txFrom              :: Text
  -- ^ DATA, 20 Bytes - address of the sender.
  , txTo                :: Maybe Text
  -- ^ DATA, 20 Bytes - address of the receiver. null when its a contract creation transaction.
  , txValue             :: Text
  -- ^ QUANTITY - value transferred in Wei.
  , txGasPrice          :: Text
  -- ^ QUANTITY - gas price provided by the sender in Wei.
  , txGas               :: Text
  -- ^ QUANTITY - gas provided by the sender.
  , txInput             :: Text
  -- ^ DATA - the data send along with the transaction.
  } deriving Show

$(deriveJSON (defaultOptions { fieldLabelModifier =
    let f (x : xs) = toLower x : xs in f . drop 2 }) ''Transaction)

data Block = Block
  { blockNumber         :: Text
  -- ^ QUANTITY - the block number. null when its pending block.
  , blockHash           :: Text
  -- ^ DATA, 32 Bytes - hash of the block. null when its pending block.
  , blockParentHash     :: Text
  -- ^ DATA, 32 Bytes - hash of the parent block.
  , blockNonce          :: Maybe Text
  -- ^ DATA, 8 Bytes - hash of the generated proof-of-work. null when its pending block.
  , blockSha3Uncles     :: Text
  -- ^ DATA, 32 Bytes - SHA3 of the uncles data in the block.
  , blockLogsBloom      :: Text
  -- ^ DATA, 256 Bytes - the bloom filter for the logs of the block. null when its pending block.
  , blockTransactionsRoot :: Text
  -- ^ DATA, 32 Bytes - the root of the transaction trie of the block.
  , blockStateRoot      :: Text
  -- ^ DATA, 32 Bytes - the root of the final state trie of the block.
  , blockReceiptRoot    :: Maybe Text
  -- ^ DATA, 32 Bytes - the root of the receipts trie of the block.
  , blockMiner          :: Text
  -- ^ DATA, 20 Bytes - the address of the beneficiary to whom the mining rewards were given.
  , blockDifficulty     :: Text
  -- ^ QUANTITY - integer of the difficulty for this block.
  , blockTotalDifficulty :: Text
  -- ^ QUANTITY - integer of the total difficulty of the chain until this block.
  , blockExtraData      :: Text
  -- ^ DATA - the "extra data" field of this block.
  , blockSize           :: Text
  -- ^ QUANTITY - integer the size of this block in bytes.
  , blockGasLimit       :: Text
  -- ^ QUANTITY - the maximum gas allowed in this block.
  , blockGasUsed        :: Text
  -- ^ QUANTITY - the total used gas by all transactions in this block.
  , blockTimestamp      :: Text
  -- ^ QUANTITY - the unix timestamp for when the block was collated.
  , blockTransactions   :: [Transaction]
  -- ^ Array of transaction objects.
  , blockUncles         :: [Text]
  -- ^ Array - Array of uncle hashes.
  } deriving Show

$(deriveJSON (defaultOptions { fieldLabelModifier =
    let f (x : xs) = toLower x : xs in f . drop 5 }) ''Block)

-- | Returns information about a block by hash.
eth_getBlockByHash :: Text -> Web3 Block
eth_getBlockByHash = flip (remote "eth_getBlockByHash") True
>>>>>>> 066efa03
<|MERGE_RESOLUTION|>--- conflicted
+++ resolved
@@ -1,3 +1,14 @@
+-- |
+-- Module      :  Network.Ethereum.Web3.Internal
+-- Copyright   :  Alexander Krupenkin 2016
+-- License     :  BSD3
+--
+-- Maintainer  :  mail@akru.me
+-- Stability   :  experimental
+-- Portability :  portable
+--
+-- Common used internal functions.
+--
 module Network.Ethereum.Web3.Internal where
 
 import Data.Char (toLower, toUpper)
@@ -7,152 +18,7 @@
 toLowerFirst [] = []
 toLowerFirst (x : xs) = toLower x : xs
 
-<<<<<<< HEAD
 -- | Upper first char of string
 toUpperFirst :: String -> String
 toUpperFirst [] = []
-toUpperFirst (x : xs) = toUpper x : xs
-=======
-web3_sha3 :: Text -> Web3 Text
-web3_sha3 = remote "web3_sha3"
-
-eth_getBalance :: Text -> Text -> Web3 Text
-eth_getBalance = remote "eth_getBalance"
-
-data Filter = Filter
-  { filterAddress   :: Maybe Text
-  , filterTopics    :: Maybe [Maybe Text]
-  , filterFromBlock :: Maybe Text
-  , filterToBlock   :: Maybe Text
-  } deriving Show
-
-$(deriveJSON (defaultOptions { fieldLabelModifier =
-    let f (x : xs) = toLower x : xs in f . drop 6 }) ''Filter)
-
--- | Creates a filter object, based on filter options, to notify when the
--- state changes (logs). To check if the state has changed, call
--- 'getFilterChanges'.
-eth_newFilter :: Filter -> Web3 Text
-eth_newFilter = remote "eth_newFilter"
-
-data Change = Change
-  { changeLogIndex         :: Text
-  , changeTransactionIndex :: Text
-  , changeTransactionHash  :: Text
-  , changeBlockHash        :: Text
-  , changeBlockNumber      :: Text
-  , changeAddress          :: Text
-  , changeData             :: Text
-  , changeTopics           :: [Text]
-  } deriving Show
-
-$(deriveJSON (defaultOptions { fieldLabelModifier =
-    let f (x : xs) = toLower x : xs in f . drop 6 }) ''Change)
-
--- | Polling method for a filter, which returns an array of logs which
--- occurred since last poll.
-eth_getFilterChanges :: Text -> Web3 [Change]
-eth_getFilterChanges = remote "eth_getFilterChanges"
-
-data Call = Call
-  { callFrom    :: Maybe Text
-  , callTo      :: Text
-  , callGas     :: Maybe Text
-  , callPrice   :: Maybe Text
-  , callValue   :: Maybe Text
-  , callData    :: Maybe Text
-  } deriving Show
-
-$(deriveJSON (defaultOptions { fieldLabelModifier =
-    let f (x : xs) = toLower x : xs in f . drop 4 }) ''Call)
-
-eth_call :: Call -> Text -> Web3 Text
-eth_call = remote "eth_call"
-
-eth_sendTransaction :: Call -> Web3 Text
-eth_sendTransaction = remote "eth_sendTransaction"
-
-eth_newBlockFilter :: Web3 Text
-eth_newBlockFilter = remote "eth_newBlockFilter"
-
--- | Polling method for a block filter, which returns an array of block hashes
--- occurred since last poll.
-eth_getBlockFilterChanges :: Text -> Web3 [Text]
-eth_getBlockFilterChanges = remote "eth_getFilterChanges"
-
-data Transaction = Transaction
-  { txHash              :: Text
-  -- ^ DATA, 32 Bytes - hash of the transaction.
-  , txNonce             :: Text
-  -- ^ QUANTITY - the number of transactions made by the sender prior to this one.
-  , txBlockHash         :: Text
-  -- ^ DATA, 32 Bytes - hash of the block where this transaction was in. null when its pending.
-  , txBlockNumber       :: Text
-  -- ^ QUANTITY - block number where this transaction was in. null when its pending.
-  , txTransactionIndex  :: Text
-  -- ^ QUANTITY - integer of the transactions index position in the block. null when its pending.
-  , txFrom              :: Text
-  -- ^ DATA, 20 Bytes - address of the sender.
-  , txTo                :: Maybe Text
-  -- ^ DATA, 20 Bytes - address of the receiver. null when its a contract creation transaction.
-  , txValue             :: Text
-  -- ^ QUANTITY - value transferred in Wei.
-  , txGasPrice          :: Text
-  -- ^ QUANTITY - gas price provided by the sender in Wei.
-  , txGas               :: Text
-  -- ^ QUANTITY - gas provided by the sender.
-  , txInput             :: Text
-  -- ^ DATA - the data send along with the transaction.
-  } deriving Show
-
-$(deriveJSON (defaultOptions { fieldLabelModifier =
-    let f (x : xs) = toLower x : xs in f . drop 2 }) ''Transaction)
-
-data Block = Block
-  { blockNumber         :: Text
-  -- ^ QUANTITY - the block number. null when its pending block.
-  , blockHash           :: Text
-  -- ^ DATA, 32 Bytes - hash of the block. null when its pending block.
-  , blockParentHash     :: Text
-  -- ^ DATA, 32 Bytes - hash of the parent block.
-  , blockNonce          :: Maybe Text
-  -- ^ DATA, 8 Bytes - hash of the generated proof-of-work. null when its pending block.
-  , blockSha3Uncles     :: Text
-  -- ^ DATA, 32 Bytes - SHA3 of the uncles data in the block.
-  , blockLogsBloom      :: Text
-  -- ^ DATA, 256 Bytes - the bloom filter for the logs of the block. null when its pending block.
-  , blockTransactionsRoot :: Text
-  -- ^ DATA, 32 Bytes - the root of the transaction trie of the block.
-  , blockStateRoot      :: Text
-  -- ^ DATA, 32 Bytes - the root of the final state trie of the block.
-  , blockReceiptRoot    :: Maybe Text
-  -- ^ DATA, 32 Bytes - the root of the receipts trie of the block.
-  , blockMiner          :: Text
-  -- ^ DATA, 20 Bytes - the address of the beneficiary to whom the mining rewards were given.
-  , blockDifficulty     :: Text
-  -- ^ QUANTITY - integer of the difficulty for this block.
-  , blockTotalDifficulty :: Text
-  -- ^ QUANTITY - integer of the total difficulty of the chain until this block.
-  , blockExtraData      :: Text
-  -- ^ DATA - the "extra data" field of this block.
-  , blockSize           :: Text
-  -- ^ QUANTITY - integer the size of this block in bytes.
-  , blockGasLimit       :: Text
-  -- ^ QUANTITY - the maximum gas allowed in this block.
-  , blockGasUsed        :: Text
-  -- ^ QUANTITY - the total used gas by all transactions in this block.
-  , blockTimestamp      :: Text
-  -- ^ QUANTITY - the unix timestamp for when the block was collated.
-  , blockTransactions   :: [Transaction]
-  -- ^ Array of transaction objects.
-  , blockUncles         :: [Text]
-  -- ^ Array - Array of uncle hashes.
-  } deriving Show
-
-$(deriveJSON (defaultOptions { fieldLabelModifier =
-    let f (x : xs) = toLower x : xs in f . drop 5 }) ''Block)
-
--- | Returns information about a block by hash.
-eth_getBlockByHash :: Text -> Web3 Block
-eth_getBlockByHash = flip (remote "eth_getBlockByHash") True
->>>>>>> 066efa03
+toUpperFirst (x : xs) = toUpper x : xs