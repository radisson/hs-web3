--- conflicted
+++ resolved
@@ -2,7 +2,7 @@
 -- |
 -- Module      :  Network.Ethereum.Web3.Types
 -- Copyright   :  Alexander Krupenkin 2016
--- License     :  MIT
+-- License     :  BSD3
 --
 -- Maintainer  :  mail@akru.me
 -- Stability   :  experimental
@@ -40,13 +40,8 @@
     def = Config "http://localhost:8545"
 
 data Error = JsonRpcFail RpcError
-<<<<<<< HEAD
            | ParserFail  String
            | UserFail    String
-=======
-           | ParserFail String
-           | UserFail String
->>>>>>> 066efa03
   deriving (Show, Eq)
 
 -- | Run 'Web3' monad with default config.
