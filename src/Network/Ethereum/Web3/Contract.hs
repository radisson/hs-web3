{-# LANGUAGE DataKinds #-}
{-# LANGUAGE GADTs #-}
{-# LANGUAGE FlexibleContexts #-}
{-# LANGUAGE ScopedTypeVariables #-}
{-# LANGUAGE MultiParamTypeClasses #-}
{-# LANGUAGE FlexibleInstances #-}
{-# LANGUAGE RankNTypes #-}
{-# LANGUAGE UndecidableInstances #-}

-- |
-- Module      :  Network.Ethereum.Web3.Contract
-- Copyright   :  Alexander Krupenkin 2016
-- License     :  BSD3
--
-- Maintainer  :  mail@akru.me
-- Stability   :  experimental
-- Portability :  portable
--
-- Ethereum contract generalized interface, e.g. 'event' function
-- catch all event depend by given callback function type.
--
-- @
-- runWeb3 $ do
--     event "0x..." $ \(MyEvent a b c) ->
--         liftIO $ print (a + b * c))
-- @
--
-- In other case 'call' function used for constant calls (without
-- transaction creation and change state), and 'sendTx' function
-- like a 'call' but return no contract method return but created
-- transaction hash.
--
-- @
-- runweb3 $ do
--   x  <- call "0x.." Latest MySelector
--   tx <- sendTx "0x.." nopay $ MySelector2 (x + 2)
-- @
--
module Network.Ethereum.Web3.Contract (
    EventAction(..)
  , TxMethod(..)
  , CallMethod(..)
  , Event(..)
  , NoMethod(..)
  , nopay
  ) where

<<<<<<< HEAD

import Generics.SOP
import qualified Data.Text.Lazy.Builder.Int as B
import qualified Data.Text.Lazy.Builder     as B
import Control.Concurrent (ThreadId, threadDelay)
import Data.Maybe (mapMaybe, listToMaybe)
import Control.Monad.IO.Class (liftIO)
import Control.Exception (throwIO)
import Data.Text.Lazy (toStrict)
import qualified Data.Text as T
import Control.Monad (when, forM)
import Control.Monad.Trans.Reader (ReaderT(..))
import Data.Monoid ((<>))
import Data.Proxy (Proxy(..))

import Network.Ethereum.Web3.Provider
import Network.Ethereum.Web3.Encoding
import Network.Ethereum.Web3.Encoding.Event
import Network.Ethereum.Web3.Encoding.Generic
import Network.Ethereum.Web3.Address
import Network.Ethereum.Web3.Types
import qualified Network.Ethereum.Web3.Eth as Eth
import Network.Ethereum.Unit
=======
import           Control.Concurrent             (ThreadId, threadDelay)
import           Control.Exception              (throwIO)
import           Control.Monad                  (forM, when)
import           Control.Monad.IO.Class         (liftIO)
import           Control.Monad.Trans.Reader     (ReaderT (..))
import           Data.Maybe                     (listToMaybe, mapMaybe)
import           Data.Monoid                    ((<>))
import qualified Data.Text                      as T
import           Data.Text.Lazy                 (toStrict)
import qualified Data.Text.Lazy.Builder         as B
import qualified Data.Text.Lazy.Builder.Int     as B

import           Network.Ethereum.Unit
import           Network.Ethereum.Web3.Address
import           Network.Ethereum.Web3.Encoding
import qualified Network.Ethereum.Web3.Eth      as Eth
import           Network.Ethereum.Web3.Provider
import           Network.Ethereum.Web3.Types
>>>>>>> 81fd8397

-- | Event callback control response
data EventAction = ContinueEvent
                 -- ^ Continue to listen events
                 | TerminateEvent
                 -- ^ Terminate event listener
  deriving (Show, Eq)

-- | Contract event listener
class Event e where
    -- | Event filter structure used by low-level subscription methods
    eventFilter :: Proxy e -> Address -> Filter

event :: ( Provider p
         , Event e
         , DecodeEvent i ni e
         )
       => Proxy e
       -> Address
       -> (e -> ReaderT Change (Web3 p) EventAction)
       -> Web3 p ThreadId
event p a f = do
    fid <- Eth.newFilter (eventFilter p a)
    forkWeb3 $
        let loop = do liftIO (threadDelay 1000000)
                      changes <- Eth.getFilterChanges fid
                      acts <- forM (mapMaybe pairChange changes) $ \(changeEvent, changeWithMeta) ->
                        runReaderT (f changeEvent) changeWithMeta
                      when (TerminateEvent `notElem` acts) loop
        in do loop
              Eth.uninstallFilter fid
              return ()
  where
    prepareTopics = fmap (T.drop 2) . drop 1
    pairChange :: DecodeEvent i ni e => Change -> Maybe (e, Change)
    pairChange changeWithMeta = do
      changeEvent <- decodeEvent changeWithMeta
      return (changeEvent, changeWithMeta)

-- | Contract method caller
class TxMethod a where
    -- | Send a transaction for given contract 'Address', value and input data
<<<<<<< HEAD
    sendTx :: forall p b .
              (Provider p, Unit b)
           => Address
           -- ^ Contract address
           -> b
           -- ^ Payment value (set 'nopay' to empty value)
=======
    sendTx :: (Provider p)
           => Call
           -- ^ Call configuration
>>>>>>> 81fd8397
           -> a
           -- ^ Method data
           -> Web3 p TxHash
           -- ^ 'Web3' wrapped result

class CallMethod a b where
    -- | Constant call given contract 'Address' in mode and given input data
<<<<<<< HEAD
    call :: forall p .
            Provider p
         => Address
         -- ^ Contract address
=======
    call :: (Provider p, ABIEncoding b)
         => Call
         -- ^ Call configuration
>>>>>>> 81fd8397
         -> DefaultBlock
         -- ^ State mode for constant call (latest or pending)
         -> a
         -- ^ Method data
         -> Web3 p b
         -- ^ 'Web3' wrapped result

<<<<<<< HEAD
instance ( Generic a
         , GenericABIEncode (Rep a)
         ) => TxMethod a where
  sendTx to value dat = do
    primeAddress <- listToMaybe <$> Eth.accounts
    Eth.sendTransaction (txdata primeAddress $ Just $ genericToData dat)
    where txdata from = Call from to (Just defaultGas) Nothing (Just $ toWeiText value)
          toWeiText   = ("0x" <>) . toStrict . B.toLazyText . B.hexadecimal . toWei
          defaultGas  = "0x2DC2DC"


instance ( Generic a
         , GenericABIEncode (Rep a)
         , Generic b
         , GenericABIDecode (Rep b)
         ) => CallMethod a b where
  call to mode dat = do
    primeAddress <- listToMaybe <$> Eth.accounts
    res <- Eth.call (txdata primeAddress) mode
    case genericFromData (T.drop 2 res) of
=======
_sendTransaction :: (Provider p, Method a)
                 => Call -> a -> Web3 p TxHash
_sendTransaction call dat = Eth.sendTransaction (call { callData = Just $ toData dat })

_call :: (Provider p, Method a, ABIEncoding b)
      => Call -> DefaultBlock -> a -> Web3 p b
_call call mode dat = do
    res <- Eth.call (call { callData = Just $ toData dat }) mode
    case fromData (T.drop 2 res) of
>>>>>>> 81fd8397
        Nothing -> liftIO $ throwIO $ ParserFail $
            "Unable to parse result on `" ++ T.unpack res
            ++ "` from `" ++ show (callTo call) ++ "`"
        Just x -> return x
<<<<<<< HEAD
    where
      txdata from = Call from to Nothing Nothing Nothing (Just (genericToData dat))
=======
>>>>>>> 81fd8397

-- | Zero value is used to send transaction without money
nopay :: Wei
{-# INLINE nopay #-}
nopay = 0

-- | Dummy method for sending transaction without method call
data NoMethod = NoMethod

instance ABIEncode NoMethod where
    toDataBuilder  = const ""

instance ABIDecode NoMethod where
    fromDataParser = return NoMethod

instance CallMethod NoMethod b where
    call = undefined


instance TxMethod NoMethod where
    sendTx = undefined<|MERGE_RESOLUTION|>--- conflicted
+++ resolved
@@ -45,8 +45,6 @@
   , nopay
   ) where
 
-<<<<<<< HEAD
-
 import Generics.SOP
 import qualified Data.Text.Lazy.Builder.Int as B
 import qualified Data.Text.Lazy.Builder     as B
@@ -69,26 +67,6 @@
 import Network.Ethereum.Web3.Types
 import qualified Network.Ethereum.Web3.Eth as Eth
 import Network.Ethereum.Unit
-=======
-import           Control.Concurrent             (ThreadId, threadDelay)
-import           Control.Exception              (throwIO)
-import           Control.Monad                  (forM, when)
-import           Control.Monad.IO.Class         (liftIO)
-import           Control.Monad.Trans.Reader     (ReaderT (..))
-import           Data.Maybe                     (listToMaybe, mapMaybe)
-import           Data.Monoid                    ((<>))
-import qualified Data.Text                      as T
-import           Data.Text.Lazy                 (toStrict)
-import qualified Data.Text.Lazy.Builder         as B
-import qualified Data.Text.Lazy.Builder.Int     as B
-
-import           Network.Ethereum.Unit
-import           Network.Ethereum.Web3.Address
-import           Network.Ethereum.Web3.Encoding
-import qualified Network.Ethereum.Web3.Eth      as Eth
-import           Network.Ethereum.Web3.Provider
-import           Network.Ethereum.Web3.Types
->>>>>>> 81fd8397
 
 -- | Event callback control response
 data EventAction = ContinueEvent
@@ -131,35 +109,21 @@
 -- | Contract method caller
 class TxMethod a where
     -- | Send a transaction for given contract 'Address', value and input data
-<<<<<<< HEAD
-    sendTx :: forall p b .
-              (Provider p, Unit b)
-           => Address
-           -- ^ Contract address
-           -> b
-           -- ^ Payment value (set 'nopay' to empty value)
-=======
-    sendTx :: (Provider p)
+    sendTx :: forall p .
+              Provider p
            => Call
            -- ^ Call configuration
->>>>>>> 81fd8397
            -> a
-           -- ^ Method data
+           -- ^ method data
            -> Web3 p TxHash
            -- ^ 'Web3' wrapped result
 
 class CallMethod a b where
     -- | Constant call given contract 'Address' in mode and given input data
-<<<<<<< HEAD
     call :: forall p .
             Provider p
-         => Address
-         -- ^ Contract address
-=======
-    call :: (Provider p, ABIEncoding b)
          => Call
          -- ^ Call configuration
->>>>>>> 81fd8397
          -> DefaultBlock
          -- ^ State mode for constant call (latest or pending)
          -> a
@@ -167,47 +131,23 @@
          -> Web3 p b
          -- ^ 'Web3' wrapped result
 
-<<<<<<< HEAD
 instance ( Generic a
          , GenericABIEncode (Rep a)
          ) => TxMethod a where
-  sendTx to value dat = do
-    primeAddress <- listToMaybe <$> Eth.accounts
-    Eth.sendTransaction (txdata primeAddress $ Just $ genericToData dat)
-    where txdata from = Call from to (Just defaultGas) Nothing (Just $ toWeiText value)
-          toWeiText   = ("0x" <>) . toStrict . B.toLazyText . B.hexadecimal . toWei
-          defaultGas  = "0x2DC2DC"
-
+  sendTx call dat = Eth.sendTransaction (call { callData = Just $ genericToData dat })
 
 instance ( Generic a
          , GenericABIEncode (Rep a)
          , Generic b
          , GenericABIDecode (Rep b)
          ) => CallMethod a b where
-  call to mode dat = do
-    primeAddress <- listToMaybe <$> Eth.accounts
-    res <- Eth.call (txdata primeAddress) mode
+  call call mode dat = do
+    res <- Eth.call (call { callData = Just $ genericToData dat }) mode
     case genericFromData (T.drop 2 res) of
-=======
-_sendTransaction :: (Provider p, Method a)
-                 => Call -> a -> Web3 p TxHash
-_sendTransaction call dat = Eth.sendTransaction (call { callData = Just $ toData dat })
-
-_call :: (Provider p, Method a, ABIEncoding b)
-      => Call -> DefaultBlock -> a -> Web3 p b
-_call call mode dat = do
-    res <- Eth.call (call { callData = Just $ toData dat }) mode
-    case fromData (T.drop 2 res) of
->>>>>>> 81fd8397
         Nothing -> liftIO $ throwIO $ ParserFail $
             "Unable to parse result on `" ++ T.unpack res
             ++ "` from `" ++ show (callTo call) ++ "`"
         Just x -> return x
-<<<<<<< HEAD
-    where
-      txdata from = Call from to Nothing Nothing Nothing (Just (genericToData dat))
-=======
->>>>>>> 81fd8397
 
 -- | Zero value is used to send transaction without money
 nopay :: Wei
@@ -226,6 +166,5 @@
 instance CallMethod NoMethod b where
     call = undefined
 
-
 instance TxMethod NoMethod where
     sendTx = undefined