{-# LANGUAGE CPP #-}

import           Control.Monad                             (void, when)
import           Data.List                                 (isSuffixOf)
import           Data.Maybe                                (fromMaybe)
import           Distribution.PackageDescription           (HookedBuildInfo, PackageDescription (testSuites),
                                                            TestSuite (..))
import           Distribution.Simple
import           Distribution.Simple.LocalBuildInfo        (ComponentName (..),
                                                            LocalBuildInfo (..))
import           Distribution.Simple.Setup                 (BuildFlags (..),
                                                            fromFlag)
import           Distribution.Simple.Utils
import           Distribution.Verbosity                    (Verbosity)
import           System.Directory                          (makeAbsolute)
<<<<<<< HEAD
import           System.Environment                        (getEnvironment, lookupEnv, setEnv)
=======
import           System.Environment                        (getEnv,
                                                            getEnvironment,
                                                            setEnv)
>>>>>>> 45343b2b

#if MIN_VERSION_Cabal(2,0,0)

import           Distribution.Types.ComponentName          (ComponentName (CTestName))
import           Distribution.Types.ComponentRequestedSpec (ComponentRequestedSpec (OneComponentRequestedSpec))
import           Distribution.Types.PackageDescription     (enabledComponents)
import           Distribution.Types.UnqualComponentName    (mkUnqualComponentName)

#endif

buildingInCabal :: IO Bool
buildingInCabal = do
  parentProcess <- fromMaybe "" <$> lookupEnv "_"
  return $ not ("stack" `isSuffixOf` parentProcess)

-- note: this only works in cabal, stack doesn't seem to pass these?

#if defined(MIN_VERSION_Cabal) && MIN_VERSION_Cabal(2,0,0)

willBuildLiveSuite :: PackageDescription -> Bool
willBuildLiveSuite = not . null . liveTestComponents
  where liveTestComponents = flip enabledComponents (OneComponentRequestedSpec (CTestName (mkUnqualComponentName "live")))

#else

willBuildLiveSuite :: PackageDescription  -> Bool
willBuildLiveSuite = any isLiveTest . testSuites
  where isLiveTest t = testName t == "live" && testEnabled t

#endif

main :: IO ()
main = defaultMainWithHooks simpleUserHooks
         { buildHook = myBuildHook
         }

setupLiveTests :: Verbosity -> IO ()
setupLiveTests v = do
    convertAbi <- makeAbsolute "./test-support/convertAbi.sh"
    injectAddr <- makeAbsolute "./test-support/inject-contract-addresses.sh"
    putStrLn "Running truffle deploy and convertAbi before building tests"
    testCommand v "truffle" ["deploy"] Nothing
    testCommand v convertAbi [] Nothing
    testCommand v injectAddr [] (Just [("EXPORT_STORE", exportStore)])

testCommand :: Verbosity -> String -> [String] -> Maybe [(String, String)] -> IO ()
testCommand v prog args moreEnv = do
    env <- getEnvironment
    newWorkdir <- makeAbsolute "./test-support/"
    let allEnvs = case moreEnv of
                    Nothing   -> env
                    Just more -> more ++ env
    maybeExit $ rawSystemIOWithEnv v prog args (Just newWorkdir) (Just allEnvs) Nothing Nothing Nothing

exportStore :: String
exportStore = ".detected-contract-addresses"

myBuildHook :: PackageDescription -> LocalBuildInfo -> UserHooks -> BuildFlags -> IO ()
myBuildHook pd lbi uh flags = do
    inCabal <- buildingInCabal
    let v = fromFlag $ buildVerbosity flags
        args = buildArgs flags
        isStackTest = not inCabal && "test:live" `elem` args
        isCabalTest = inCabal && willBuildLiveSuite pd && (null args || "live" `elem` args)
        hasLiveTestTarget = isStackTest || isCabalTest
    when hasLiveTestTarget $ setupLiveTests v
    buildHook simpleUserHooks pd lbi uh flags<|MERGE_RESOLUTION|>--- conflicted
+++ resolved
@@ -13,13 +13,7 @@
 import           Distribution.Simple.Utils
 import           Distribution.Verbosity                    (Verbosity)
 import           System.Directory                          (makeAbsolute)
-<<<<<<< HEAD
 import           System.Environment                        (getEnvironment, lookupEnv, setEnv)
-=======
-import           System.Environment                        (getEnv,
-                                                            getEnvironment,
-                                                            setEnv)
->>>>>>> 45343b2b
 
 #if MIN_VERSION_Cabal(2,0,0)
 
