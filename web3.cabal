name:                web3
version:             0.6.0.0
synopsis:            Ethereum API for Haskell
description:         Web3 is a Haskell client library for Ethereum
homepage:            https://github.com/airalab/hs-web3#readme
license:             BSD3
license-file:        LICENSE
author:              Alexander Krupenkin
maintainer:          mail@akru.me
copyright:           Alexander Krupenkin
category:            Network
build-type:          Simple
cabal-version:       >=1.10

extra-source-files:
  README.md
  data/ERC20.json

source-repository head
  type:     git
  location: https://github.com/airalab/hs-web3

library
  hs-source-dirs:      src
  exposed-modules:     Network.Ethereum.Web3
                     , Network.Ethereum.Unit
                     , Network.Ethereum.Web3.TH
                     , Network.Ethereum.Web3.Web3
                     , Network.Ethereum.Web3.Eth
                     , Network.Ethereum.Web3.Net
                     , Network.Ethereum.Web3.Types
                     , Network.Ethereum.Web3.Address
                     , Network.Ethereum.Web3.JsonAbi
                     , Network.Ethereum.Web3.Provider
                     , Network.Ethereum.Web3.Encoding
                     , Network.Ethereum.Web3.Contract
                     , Network.Ethereum.Web3.Encoding.Bytes
                     , Network.Ethereum.Web3.Encoding.Event
                     , Network.Ethereum.Web3.Encoding.Generic
  other-modules:       Network.Ethereum.Web3.JsonRpc
                     , Network.Ethereum.Web3.Internal
                     , Network.Ethereum.Web3.Encoding.Internal
  build-depends:       base >4.8 && <4.11

                     , aeson
                     , attoparsec
                     , base16-bytestring
                     , bytestring
                     , cryptonite
<<<<<<< HEAD
                     , generics-sop
                     , http-client-tls
                     , http-client
=======
                     , data-default
                     , vector
>>>>>>> 81fd8397
                     , memory
                     , tagged
                     , template-haskell
                     , text
                     , transformers
                     , vector
  default-extensions:  OverloadedStrings
  default-language:    Haskell2010

test-suite web3-test
  type:                exitcode-stdio-1.0
  hs-source-dirs:      test
  main-is:             Spec.hs
  build-depends:       base, memory, text, web3, tagged, generics-sop
  ghc-options:         -threaded -rtsopts -with-rtsopts=-N
  --ghc-options:         -ddump-splices -threaded -rtsopts -with-rtsopts=-N
  default-extensions:  OverloadedStrings
  default-language:    Haskell2010<|MERGE_RESOLUTION|>--- conflicted
+++ resolved
@@ -41,20 +41,15 @@
                      , Network.Ethereum.Web3.Internal
                      , Network.Ethereum.Web3.Encoding.Internal
   build-depends:       base >4.8 && <4.11
-
                      , aeson
                      , attoparsec
                      , base16-bytestring
                      , bytestring
                      , cryptonite
-<<<<<<< HEAD
                      , generics-sop
                      , http-client-tls
                      , http-client
-=======
                      , data-default
-                     , vector
->>>>>>> 81fd8397
                      , memory
                      , tagged
                      , template-haskell
