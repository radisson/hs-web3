name:                web3
version:             0.6.0.0
synopsis:            Ethereum API for Haskell
description:         Web3 is a Haskell client library for Ethereum
homepage:            https://github.com/airalab/hs-web3#readme
license:             BSD3
license-file:        LICENSE
author:              Alexander Krupenkin
maintainer:          mail@akru.me
copyright:           Alexander Krupenkin
category:            Network
build-type:          Custom
cabal-version:       >=1.10

extra-source-files:
  README.md
  contracts/Migrations.sol
  contracts/SimpleStorage.sol
  truffle.js
  migrations/1_initial_migration.js
  migrations/2_deploy_contracts.js
  convertAbi.sh
  inject-contract-addresses.sh

source-repository head
  type:     git
  location: https://github.com/airalab/hs-web3

custom-setup
  setup-depends:
    base,
    Cabal

library
  hs-source-dirs:      src
  exposed-modules:     Network.Ethereum.Web3
                     , Network.Ethereum.Unit
                     , Network.Ethereum.Web3.TH
                     , Network.Ethereum.Web3.Web3
                     , Network.Ethereum.Web3.Eth
                     , Network.Ethereum.Web3.Net
                     , Network.Ethereum.Web3.Types
                     , Network.Ethereum.Web3.Address
                     , Network.Ethereum.Web3.JsonAbi
                     , Network.Ethereum.Web3.Provider
                     , Network.Ethereum.Web3.Encoding
                     , Network.Ethereum.Web3.Contract
                     , Network.Ethereum.Web3.Encoding.Bytes
                     , Network.Ethereum.Web3.Encoding.Event
                     , Network.Ethereum.Web3.Encoding.Generic
  other-modules:       Network.Ethereum.Web3.JsonRpc
                     , Network.Ethereum.Web3.Internal
                     , Network.Ethereum.Web3.Encoding.Internal
  build-depends:       base >4.8 && <4.11
                     , aeson
                     , attoparsec
                     , base16-bytestring
                     , bytestring
                     , cryptonite
                     , generics-sop
                     , http-client-tls
                     , http-client
                     , data-default
                     , memory
                     , tagged
                     , template-haskell
                     , text
                     , transformers
                     , vector
  default-extensions:  OverloadedStrings
  default-language:    Haskell2010

test-suite unit
  type:                exitcode-stdio-1.0
  hs-source-dirs:      unit
  main-is:             Spec.hs
  other-modules:       Network.Ethereum.Web3.Test.MethodDumpSpec
<<<<<<< HEAD
                       Network.Ethereum.Web3.Test.SimpleStorageSpec
                       Network.Ethereum.Web3.Test.EncodingSpec
=======
  build-depends:       base
                     , bytestring
                     , data-default
                     , hspec
                     , hspec-contrib
                     , hspec-discover
                     , hspec-expectations
                     , memory
                     , text
                     , split
                     , stm
                     , time
                     , text
                     , transformers
                     , web3
  ghc-options:         -threaded -rtsopts -with-rtsopts=-N -ddump-splices
  default-extensions:  DataKinds LambdaCase DeriveGeneric QuasiQuotes TemplateHaskell OverloadedStrings ScopedTypeVariables TypeApplications
  default-language:    Haskell2010


test-suite live
  type:                exitcode-stdio-1.0
  hs-source-dirs:      test
  main-is:             Spec.hs
  other-modules:       Network.Ethereum.Web3.Test.SimpleStorageSpec
>>>>>>> 74837748
                       Network.Ethereum.Web3.Test.Utils
  build-depends:       base
                     , base16-bytestring
                     , bytestring
                     , data-default
                     , generics-sop
                     , hspec
                     , hspec-contrib
                     , hspec-discover
                     , hspec-expectations
                     , memory
                     , text
                     , split
                     , stm
                     , time
                     , text
                     , transformers
                     , web3
  ghc-options:         -threaded -rtsopts -with-rtsopts=-N -ddump-splices
  default-extensions:  DataKinds LambdaCase DeriveGeneric QuasiQuotes TemplateHaskell OverloadedStrings ScopedTypeVariables TypeApplications
  default-language:    Haskell2010<|MERGE_RESOLUTION|>--- conflicted
+++ resolved
@@ -48,6 +48,8 @@
                      , Network.Ethereum.Web3.Encoding.Bytes
                      , Network.Ethereum.Web3.Encoding.Event
                      , Network.Ethereum.Web3.Encoding.Generic
+                     , Network.Ethereum.Web3.Encoding.Int
+                     , Network.Ethereum.Web3.Encoding.Vector
   other-modules:       Network.Ethereum.Web3.JsonRpc
                      , Network.Ethereum.Web3.Internal
                      , Network.Ethereum.Web3.Encoding.Internal
@@ -62,6 +64,8 @@
                      , http-client
                      , data-default
                      , memory
+                     , singletons
+                     , sized
                      , tagged
                      , template-haskell
                      , text
@@ -75,13 +79,12 @@
   hs-source-dirs:      unit
   main-is:             Spec.hs
   other-modules:       Network.Ethereum.Web3.Test.MethodDumpSpec
-<<<<<<< HEAD
-                       Network.Ethereum.Web3.Test.SimpleStorageSpec
                        Network.Ethereum.Web3.Test.EncodingSpec
-=======
   build-depends:       base
+                     , base16-bytestring
                      , bytestring
                      , data-default
+                     , generics-sop
                      , hspec
                      , hspec-contrib
                      , hspec-discover
@@ -104,13 +107,10 @@
   hs-source-dirs:      test
   main-is:             Spec.hs
   other-modules:       Network.Ethereum.Web3.Test.SimpleStorageSpec
->>>>>>> 74837748
                        Network.Ethereum.Web3.Test.Utils
   build-depends:       base
-                     , base16-bytestring
                      , bytestring
                      , data-default
-                     , generics-sop
                      , hspec
                      , hspec-contrib
                      , hspec-discover
